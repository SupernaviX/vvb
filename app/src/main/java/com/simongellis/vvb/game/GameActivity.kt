--- conflicted
+++ resolved
@@ -118,20 +118,11 @@
 
     // fires onCreate, onResume
     private fun toggleImmersiveView(immersive: Boolean) {
-<<<<<<< HEAD
-        // todo: make this a user-configurable opt-in "optimization" (trade-off)
-        // I think this is tanking performance on RH1 (SD 835)
-        // testing disable it
-//        if (Build.VERSION.SDK_INT >= Build.VERSION_CODES.N) {
-//            window.setSustainedPerformanceMode(immersive)
-//        }
-=======
         if (Build.VERSION.SDK_INT >= Build.VERSION_CODES.N) {
             if(_preferences.sustainedPerformanceModeOn){
                 window.setSustainedPerformanceMode(immersive)
             }
         }
->>>>>>> eed5af6e
         if(immersive) {
             window.addFlags(WindowManager.LayoutParams.FLAG_KEEP_SCREEN_ON)
         }else{
